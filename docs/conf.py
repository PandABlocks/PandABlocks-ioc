--- conflicted
+++ resolved
@@ -173,13 +173,8 @@
             "url": f"https://github.com/{github_user}/{github_repo}/releases",
         }
     ],
-<<<<<<< HEAD
-    navigation_with_keys=False,
-)
-=======
     "navigation_with_keys": False,
 }
->>>>>>> 6f588b90
 
 # A dictionary of values to pass into the template engine’s context for all pages
 html_context = {
