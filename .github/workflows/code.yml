--- conflicted
+++ resolved
@@ -33,20 +33,12 @@
       fail-fast: false
       matrix:
         os: ["ubuntu-latest"] # can add windows-latest, macos-latest
-<<<<<<< HEAD
         python: ["3.10", "3.11"]
-=======
-        python: ["3.8", "3.9", "3.10", "3.11"]
->>>>>>> 6f588b90
         install: ["-e .[dev]"]
         # Make one version be non-editable to test both paths of version code
         include:
           - os: "ubuntu-latest"
-<<<<<<< HEAD
             python: "3.10"
-=======
-            python: "3.7"
->>>>>>> 6f588b90
             install: ".[dev]"
 
     runs-on: ${{ matrix.os }}
@@ -155,9 +147,9 @@
       - name: Build and export to Docker local cache
         uses: docker/build-push-action@v5
         with:
-        # Note build-args, context, file, and target must all match between this
-        # step and the later build-push-action, otherwise the second build-push-action
-        # will attempt to build the image again
+          # Note build-args, context, file, and target must all match between this
+          # step and the later build-push-action, otherwise the second build-push-action
+          # will attempt to build the image again
           build-args: |
             PIP_OPTIONS=-r lockfiles/requirements.txt dist/*.whl
           context: artifacts/
@@ -165,8 +157,8 @@
           target: runtime
           load: true
           tags: ${{ env.TEST_TAG }}
-          # If you have a long docker build (2+ minutes), uncomment the 
-          # following to turn on caching. For short build times this 
+          # If you have a long docker build (2+ minutes), uncomment the
+          # following to turn on caching. For short build times this
           # makes it a little slower
           #cache-from: type=gha
           #cache-to: type=gha,mode=max
@@ -189,12 +181,12 @@
       - name: Push cached image to container registry
         if: github.ref_type == 'tag' # || github.ref_name == 'main'
         uses: docker/build-push-action@v5
-        # This does not build the image again, it will find the image in the 
+        # This does not build the image again, it will find the image in the
         # Docker cache and publish it
         with:
-        # Note build-args, context, file, and target must all match between this
-        # step and the previous build-push-action, otherwise this step will 
-        # attempt to build the image again
+          # Note build-args, context, file, and target must all match between this
+          # step and the previous build-push-action, otherwise this step will
+          # attempt to build the image again
           build-args: |
             PIP_OPTIONS=-r lockfiles/requirements.txt dist/*.whl
           context: artifacts/
