--- conflicted
+++ resolved
@@ -65,11 +65,7 @@
 venv*
 
 # further build artifacts
-<<<<<<< HEAD
-lockfiles/
-=======
 lockfiles/
 
 # ruff cache
-.ruff_cache/
->>>>>>> 6f588b90
+.ruff_cache/